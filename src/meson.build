global_conf = configuration_data()
global_conf.set_quoted('APP_ID', application_id)
global_conf.set_quoted('PKGDATADIR', pkgdatadir)
global_conf.set_quoted('PROFILE', profile)
global_conf.set_quoted('VERSION', version + version_suffix)
global_conf.set_quoted('GETTEXT_PACKAGE', gettext_package)
global_conf.set_quoted('LOCALEDIR', localedir)
config = configure_file(
  input: 'config.rs.in',
  output: 'config.rs',
  configuration: global_conf
)
# Copy the config.rs output to the source directory.
run_command(
  'cp',
  meson.build_root() / 'src' / 'config.rs',
  meson.source_root() / 'src' / 'config.rs',
  check: true
)

<<<<<<< HEAD
kooha_sources = [
  '__init__.py',
  'main.py',
  'logger.py',
]
=======
sources = files(
  'backend/mod.rs',
  'backend/pipeline_builder.rs',
  'backend/recorder.rs',
  'backend/recorder_controller.rs',
  'backend/screencast_portal.rs',
  'backend/settings.rs',
  'backend/timer.rs',
  'widgets/area_selector.rs',
  'widgets/mod.rs',
  'widgets/toggle_button.rs',
  'widgets/window.rs',
  'application.rs',
  'config.rs',
  'data_types.rs',
  'i18n.rs',
  'main.rs',
  'utils.rs',
)
>>>>>>> c07c678f

custom_target(
  'cargo-build',
  build_by_default: true,
  input: sources,
  output: meson.project_name(),
  console: true,
  install: true,
  install_dir: bindir,
  depends: resources,
  command: [
    cargo_script,
    meson.build_root(),
    meson.source_root(),
    '@OUTPUT@',
    profile,
    meson.project_name(),
  ]
)<|MERGE_RESOLUTION|>--- conflicted
+++ resolved
@@ -18,13 +18,6 @@
   check: true
 )
 
-<<<<<<< HEAD
-kooha_sources = [
-  '__init__.py',
-  'main.py',
-  'logger.py',
-]
-=======
 sources = files(
   'backend/mod.rs',
   'backend/pipeline_builder.rs',
@@ -44,7 +37,6 @@
   'main.rs',
   'utils.rs',
 )
->>>>>>> c07c678f
 
 custom_target(
   'cargo-build',
